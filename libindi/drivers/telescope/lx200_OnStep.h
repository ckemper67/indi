--- conflicted
+++ resolved
@@ -93,11 +93,7 @@
     virtual int setSiteLongitude(int fd, double Long);
     virtual bool GetAlignStatus();
     virtual bool kdedialog(const char * commande);
-<<<<<<< HEAD
-    
-=======
     virtual bool SetTrackRate(double raRate, double deRate) override;
->>>>>>> 8fbac332
     
     
     //FocuserInterface
@@ -131,14 +127,11 @@
     //End NewGeometricAlignment 
     
     
-<<<<<<< HEAD
-=======
     //Outputs
     IPState OSEnableOutput(int output);
     IPState OSDisableOutput(int output);
     bool OSGetOutputState(int output);
     
->>>>>>> 8fbac332
 
     bool sendOnStepCommand(const char *cmd);
     bool sendOnStepCommandBlind(const char *cmd);
@@ -237,16 +230,12 @@
     ISwitch OSNAlignS[4];
     IText OSNAlignT[5] {};
     ITextVectorProperty OSNAlignTP;
-<<<<<<< HEAD
-
-=======
     
     ISwitchVectorProperty OSOutput1SP;
     ISwitch OSOutput1S[2];
     ISwitchVectorProperty OSOutput2SP;
     ISwitch OSOutput2S[2];
     
->>>>>>> 8fbac332
     char OSStat[RB_MAX_LEN];
     char OldOSStat[RB_MAX_LEN];
 
