--- conflicted
+++ resolved
@@ -534,7 +534,6 @@
     return true;
 }
 
-<<<<<<< HEAD
 /*
  * Determine the site longitude. In contrast to a standard LX200 implementation,
  * StarGo returns the location in arc seconds precision.
@@ -609,8 +608,6 @@
 }
 
 
-
-=======
 /**
  * @brief Query the motion state of the mount.
  * @param motorsState - tracking status of RA and DEC motor
@@ -619,7 +616,6 @@
  * @param nrTrackingSpeed
  * @return true if the command succeeded, false otherwise
  */
->>>>>>> 79994252
 bool LX200StarGo::queryMountMotionState(int* motorsState, int* speedState, int* nrTrackingSpeed) {
     // Command  - :X3C#
 
